require 'segment/analytics/defaults'
require 'segment/analytics/message'
require 'segment/analytics/message_batch'
require 'segment/analytics/request'
require 'segment/analytics/utils'

module Segment
  class Analytics
    class Worker
      include Segment::Analytics::Utils
      include Segment::Analytics::Defaults

      # public: Creates a new worker
      #
      # The worker continuously takes messages off the queue
      # and makes requests to the segment.io api
      #
      # queue   - Queue synchronized between client and worker
      # write_key  - String of the project's Write key
      # options - Hash of worker options
      #           batch_size - Fixnum of how many items to send in a batch
      #           on_error   - Proc of what to do on an error
      #
      def initialize(queue, write_key, options = {})
        symbolize_keys! options
        @queue = queue
        @write_key = write_key
        @on_error = options[:on_error] || proc { |status, error| }
<<<<<<< HEAD
        batch_size = options[:batch_size] || Defaults::MessageBatch::MAX_SIZE
        @batch = MessageBatch.new(batch_size)
=======
        @batch = MessageBatch.new
>>>>>>> 204d5a27
        @lock = Mutex.new
        @request = Request.new
      end

      # public: Continuously runs the loop to check for new events
      #
      def run
        until Thread.current[:should_exit]
          return if @queue.empty?

          @lock.synchronize do
<<<<<<< HEAD
            until @batch.full? || @queue.empty?
=======
            until @batch.length >= @batch_size || @queue.empty?
>>>>>>> 204d5a27
              @batch << Message.new(@queue.pop)
            end
          end

<<<<<<< HEAD
          res = Request.new.post @write_key, @batch
=======
          res = @request.post(@write_key, @batch)
>>>>>>> 204d5a27
          @on_error.call(res.status, res.error) unless res.status == 200

          @lock.synchronize { @batch.clear }
        end
      end

      # public: Check whether we have outstanding requests.
      #
      def is_requesting?
        @lock.synchronize { !@batch.empty? }
      end
    end
  end
end<|MERGE_RESOLUTION|>--- conflicted
+++ resolved
@@ -26,12 +26,8 @@
         @queue = queue
         @write_key = write_key
         @on_error = options[:on_error] || proc { |status, error| }
-<<<<<<< HEAD
         batch_size = options[:batch_size] || Defaults::MessageBatch::MAX_SIZE
         @batch = MessageBatch.new(batch_size)
-=======
-        @batch = MessageBatch.new
->>>>>>> 204d5a27
         @lock = Mutex.new
         @request = Request.new
       end
@@ -43,20 +39,12 @@
           return if @queue.empty?
 
           @lock.synchronize do
-<<<<<<< HEAD
             until @batch.full? || @queue.empty?
-=======
-            until @batch.length >= @batch_size || @queue.empty?
->>>>>>> 204d5a27
               @batch << Message.new(@queue.pop)
             end
           end
 
-<<<<<<< HEAD
-          res = Request.new.post @write_key, @batch
-=======
           res = @request.post(@write_key, @batch)
->>>>>>> 204d5a27
           @on_error.call(res.status, res.error) unless res.status == 200
 
           @lock.synchronize { @batch.clear }
