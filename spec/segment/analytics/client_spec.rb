require 'spec_helper'

module Segment
  class Analytics
    describe Client do
      let(:client) { Client.new :write_key => WRITE_KEY }
      let(:queue) { client.instance_variable_get :@queue }

      describe '#initialize' do
        it 'errors if no write_key is supplied' do
          expect { Client.new }.to raise_error(ArgumentError)
        end

        it 'does not error if a write_key is supplied' do
          expect do
            Client.new :write_key => WRITE_KEY
          end.to_not raise_error
        end

        it 'does not error if a write_key is supplied as a string' do
          expect do
            Client.new 'write_key' => WRITE_KEY
          end.to_not raise_error
        end
      end

      describe '#track' do
        it 'errors without an event' do
          expect { client.track(:user_id => 'user') }.to raise_error(ArgumentError)
        end

        it 'errors without a user_id' do
          expect { client.track(:event => 'Event') }.to raise_error(ArgumentError)
        end

        it 'errors if properties is not a hash' do
          expect {
            client.track({
              :user_id => 'user',
              :event => 'Event',
              :properties => [1,2,3]
            })
          }.to raise_error(ArgumentError)
        end

        it 'uses the timestamp given' do
          time = Time.parse("1990-07-16 13:30:00.123 UTC")

          client.track({
            :event => 'testing the timestamp',
            :user_id => 'joe',
            :timestamp => time
          })

          msg = queue.pop

<<<<<<< HEAD
          expect(Time.parse(msg[:timestamp])).to be_within(1.second).of(time)
=======
          expect(Time.parse(msg[:timestamp])).to eq(time)
>>>>>>> 5efdfb7f
        end

        it 'does not error with the required options' do
          expect do
            client.track Queued::TRACK
            queue.pop
          end.to_not raise_error
        end

        it 'does not error when given string keys' do
          expect do
            client.track Utils.stringify_keys(Queued::TRACK)
            queue.pop
          end.to_not raise_error
        end

        it 'converts time and date traits into iso8601 format' do
          client.track({
            :user_id => 'user',
            :event => 'Event',
            :properties => {
              :time => Time.utc(2013),
              :time_with_zone =>  Time.zone.parse('2013-01-01'),
              :date_time => DateTime.new(2013,1,1),
              :date => Date.new(2013,1,1),
              :nottime => 'x'
            }
          })
<<<<<<< HEAD
          message = @queue.pop
=======
          message = queue.pop

>>>>>>> 5efdfb7f
          expect(message[:properties][:time]).to eq('2013-01-01T00:00:00.000Z')
          expect(message[:properties][:time_with_zone]).to eq('2013-01-01T00:00:00.000Z')
          expect(message[:properties][:date_time]).to eq('2013-01-01T00:00:00.000Z')
          expect(message[:properties][:date]).to eq('2013-01-01')
          expect(message[:properties][:nottime]).to eq('x')
        end
      end


      describe '#identify' do
        it 'errors without any user id' do
          expect { client.identify({}) }.to raise_error(ArgumentError)
        end

        it 'does not error with the required options' do
          expect do
            client.identify Queued::IDENTIFY
            queue.pop
          end.to_not raise_error
        end

        it 'does not error with the required options as strings' do
          expect do
            client.identify Utils.stringify_keys(Queued::IDENTIFY)
            queue.pop
          end.to_not raise_error
        end

        it 'converts time and date traits into iso8601 format' do
          client.identify({
            :user_id => 'user',
            :traits => {
              :time => Time.utc(2013),
              :time_with_zone =>  Time.zone.parse('2013-01-01'),
              :date_time => DateTime.new(2013,1,1),
              :date => Date.new(2013,1,1),
              :nottime => 'x'
            }
          })
<<<<<<< HEAD
          message = @queue.pop
=======

          message = queue.pop

>>>>>>> 5efdfb7f
          expect(message[:traits][:time]).to eq('2013-01-01T00:00:00.000Z')
          expect(message[:traits][:time_with_zone]).to eq('2013-01-01T00:00:00.000Z')
          expect(message[:traits][:date_time]).to eq('2013-01-01T00:00:00.000Z')
          expect(message[:traits][:date]).to eq('2013-01-01')
          expect(message[:traits][:nottime]).to eq('x')
        end
      end

      describe '#alias' do
        it 'errors without from' do
          expect { client.alias :user_id => 1234 }.to raise_error(ArgumentError)
        end

        it 'errors without to' do
          expect { client.alias :previous_id => 1234 }.to raise_error(ArgumentError)
        end

        it 'does not error with the required options' do
          expect { client.alias ALIAS }.to_not raise_error
        end

        it 'does not error with the required options as strings' do
          expect do
            client.alias Utils.stringify_keys(ALIAS)
          end.to_not raise_error
        end
      end

      describe '#group' do
        after do
          client.flush
        end

        it 'errors without group_id' do
          expect { client.group :user_id => 'foo' }.to raise_error(ArgumentError)
        end

        it 'errors without user_id' do
          expect { client.group :group_id => 'foo' }.to raise_error(ArgumentError)
        end

        it 'does not error with the required options' do
          client.group Queued::GROUP
        end

        it 'does not error with the required options as strings' do
          client.group Utils.stringify_keys(Queued::GROUP)
        end

        it 'converts time and date traits into iso8601 format' do
          client.identify({
            :user_id => 'user',
            :group_id => 'group',
            :traits => {
              :time => Time.utc(2013),
              :time_with_zone =>  Time.zone.parse('2013-01-01'),
              :date_time => DateTime.new(2013,1,1),
              :date => Date.new(2013,1,1),
              :nottime => 'x'
            }
          })
<<<<<<< HEAD
          message = @queue.pop
=======

          message = queue.pop

>>>>>>> 5efdfb7f
          expect(message[:traits][:time]).to eq('2013-01-01T00:00:00.000Z')
          expect(message[:traits][:time_with_zone]).to eq('2013-01-01T00:00:00.000Z')
          expect(message[:traits][:date_time]).to eq('2013-01-01T00:00:00.000Z')
          expect(message[:traits][:date]).to eq('2013-01-01')
          expect(message[:traits][:nottime]).to eq('x')
        end
      end

      describe '#page' do
        it 'errors without user_id' do
          expect { client.page :name => 'foo' }.to raise_error(ArgumentError)
        end

        it 'does not error with the required options' do
          expect { client.page Queued::PAGE }.to_not raise_error
        end

        it 'does not error with the required options as strings' do
          expect do
            client.page Utils.stringify_keys(Queued::PAGE)
          end.to_not raise_error
        end
      end

      describe '#screen' do
        it 'errors without user_id' do
          expect { client.screen :name => 'foo' }.to raise_error(ArgumentError)
        end

        it 'does not error with the required options' do
          expect { client.screen Queued::SCREEN }.to_not raise_error
        end

        it 'does not error with the required options as strings' do
          expect do
            client.screen Utils.stringify_keys(Queued::SCREEN)
          end.to_not raise_error
        end
      end

      describe '#flush' do
        it 'waits for the queue to finish on a flush' do
          client.identify Queued::IDENTIFY
          client.track Queued::TRACK
          client.flush

<<<<<<< HEAD
        it 'should wait for the queue to finish on a flush' do
          @client.identify Queued::IDENTIFY
          @client.track Queued::TRACK
          @client.flush
          expect(@client.queued_messages).to eq(0)
=======
          expect(client.queued_messages).to eq(0)
>>>>>>> 5efdfb7f
        end

        it 'completes when the process forks' do
          client.identify Queued::IDENTIFY

          Process.fork do
<<<<<<< HEAD
            @client.track Queued::TRACK
            @client.flush
            expect(@client.queued_messages).to eq(0)
=======
            client.track Queued::TRACK
            client.flush
            expect(client.queued_messages).to eq(0)
>>>>>>> 5efdfb7f
          end

          Process.wait
        end unless defined? JRUBY_VERSION
      end

      context 'common' do
<<<<<<< HEAD
        before(:all) do
          @client = Client.new :write_key => WRITE_KEY
          @queue = @client.instance_variable_get :@queue
        end

        [:track, :screen, :page, :group, :identify, :alias].each do |name|
          it "should not convert ids given as fixnums to strings for #{name}" do
            @client.send name, :user_id => 1, :group_id => 2, :previous_id => 3, :anonymous_id => 4, :event => "coco barked", :name => "coco"
            message = @queue.pop(true)
            classes = message.select {|key| %i(userId groupId previousId anonymousId).include?(key) }.values.map(&:class).uniq
            expect(classes).to eq([Fixnum])
=======
        check_property = proc { |msg, k, v| msg[k] && msg[k] == v }

        let(:data) { { :user_id => 1, :group_id => 2, :previous_id => 3, :anonymous_id => 4, :message_id => 5, :event => "coco barked", :name => "coco" } }

        it 'does not convert ids given as fixnums to strings' do
          [:track, :screen, :page, :identify].each do |s|
            client.send(s, data)
            message = queue.pop(true)

            expect(check_property.call(message, :userId, 1)).to eq(true)
            expect(check_property.call(message, :anonymousId, 4)).to eq(true)
          end
        end

        it 'converts message id to string' do
          [:track, :screen, :page, :group, :identify, :alias].each do |s|
            client.send(s, data)
            message = queue.pop(true)

            expect(check_property.call(message, :messageId, '5')).to eq(true)
          end
        end

        context 'group' do
          it 'does not convert ids given as fixnums to strings' do
            client.group(data)
            message = queue.pop(true)

            expect(check_property.call(message, :userId, 1)).to eq(true)
            expect(check_property.call(message, :groupId, 2)).to eq(true)
          end
        end

        context 'alias' do
          it 'does not convert ids given as fixnums to strings' do
            client.alias(data)
            message = queue.pop(true)

            expect(check_property.call(message, :userId, 1)).to eq(true)
            expect(check_property.call(message, :previousId, 3)).to eq(true)
>>>>>>> 5efdfb7f
          end

<<<<<<< HEAD
          it "should send integrations for #{name}" do
            @client.send name, :integrations => { :All => true, :Salesforce => false }, :user_id => 1, :group_id => 2, :previous_id => 3, :anonymous_id => 4, :event => "coco barked", :name => "coco"
            message = @queue.pop(true)
=======
        it 'sends integrations' do
          [:track, :screen, :page, :group, :identify, :alias].each do |s|
            client.send s, :integrations => { :All => true, :Salesforce => false }, :user_id => 1, :group_id => 2, :previous_id => 3, :anonymous_id => 4, :event => "coco barked", :name => "coco"
            message = queue.pop(true)
>>>>>>> 5efdfb7f
            expect(message[:integrations][:All]).to eq(true)
            expect(message[:integrations][:Salesforce]).to eq(false)
          end
        end
      end
    end
  end
end<|MERGE_RESOLUTION|>--- conflicted
+++ resolved
@@ -54,11 +54,7 @@
 
           msg = queue.pop
 
-<<<<<<< HEAD
-          expect(Time.parse(msg[:timestamp])).to be_within(1.second).of(time)
-=======
           expect(Time.parse(msg[:timestamp])).to eq(time)
->>>>>>> 5efdfb7f
         end
 
         it 'does not error with the required options' do
@@ -87,12 +83,8 @@
               :nottime => 'x'
             }
           })
-<<<<<<< HEAD
-          message = @queue.pop
-=======
           message = queue.pop
 
->>>>>>> 5efdfb7f
           expect(message[:properties][:time]).to eq('2013-01-01T00:00:00.000Z')
           expect(message[:properties][:time_with_zone]).to eq('2013-01-01T00:00:00.000Z')
           expect(message[:properties][:date_time]).to eq('2013-01-01T00:00:00.000Z')
@@ -132,13 +124,9 @@
               :nottime => 'x'
             }
           })
-<<<<<<< HEAD
-          message = @queue.pop
-=======
 
           message = queue.pop
 
->>>>>>> 5efdfb7f
           expect(message[:traits][:time]).to eq('2013-01-01T00:00:00.000Z')
           expect(message[:traits][:time_with_zone]).to eq('2013-01-01T00:00:00.000Z')
           expect(message[:traits][:date_time]).to eq('2013-01-01T00:00:00.000Z')
@@ -200,13 +188,9 @@
               :nottime => 'x'
             }
           })
-<<<<<<< HEAD
-          message = @queue.pop
-=======
 
           message = queue.pop
 
->>>>>>> 5efdfb7f
           expect(message[:traits][:time]).to eq('2013-01-01T00:00:00.000Z')
           expect(message[:traits][:time_with_zone]).to eq('2013-01-01T00:00:00.000Z')
           expect(message[:traits][:date_time]).to eq('2013-01-01T00:00:00.000Z')
@@ -253,30 +237,16 @@
           client.track Queued::TRACK
           client.flush
 
-<<<<<<< HEAD
-        it 'should wait for the queue to finish on a flush' do
-          @client.identify Queued::IDENTIFY
-          @client.track Queued::TRACK
-          @client.flush
-          expect(@client.queued_messages).to eq(0)
-=======
           expect(client.queued_messages).to eq(0)
->>>>>>> 5efdfb7f
         end
 
         it 'completes when the process forks' do
           client.identify Queued::IDENTIFY
 
           Process.fork do
-<<<<<<< HEAD
-            @client.track Queued::TRACK
-            @client.flush
-            expect(@client.queued_messages).to eq(0)
-=======
             client.track Queued::TRACK
             client.flush
             expect(client.queued_messages).to eq(0)
->>>>>>> 5efdfb7f
           end
 
           Process.wait
@@ -284,19 +254,6 @@
       end
 
       context 'common' do
-<<<<<<< HEAD
-        before(:all) do
-          @client = Client.new :write_key => WRITE_KEY
-          @queue = @client.instance_variable_get :@queue
-        end
-
-        [:track, :screen, :page, :group, :identify, :alias].each do |name|
-          it "should not convert ids given as fixnums to strings for #{name}" do
-            @client.send name, :user_id => 1, :group_id => 2, :previous_id => 3, :anonymous_id => 4, :event => "coco barked", :name => "coco"
-            message = @queue.pop(true)
-            classes = message.select {|key| %i(userId groupId previousId anonymousId).include?(key) }.values.map(&:class).uniq
-            expect(classes).to eq([Fixnum])
-=======
         check_property = proc { |msg, k, v| msg[k] && msg[k] == v }
 
         let(:data) { { :user_id => 1, :group_id => 2, :previous_id => 3, :anonymous_id => 4, :message_id => 5, :event => "coco barked", :name => "coco" } }
@@ -337,19 +294,13 @@
 
             expect(check_property.call(message, :userId, 1)).to eq(true)
             expect(check_property.call(message, :previousId, 3)).to eq(true)
->>>>>>> 5efdfb7f
-          end
-
-<<<<<<< HEAD
-          it "should send integrations for #{name}" do
-            @client.send name, :integrations => { :All => true, :Salesforce => false }, :user_id => 1, :group_id => 2, :previous_id => 3, :anonymous_id => 4, :event => "coco barked", :name => "coco"
-            message = @queue.pop(true)
-=======
+          end
+        end
+
         it 'sends integrations' do
           [:track, :screen, :page, :group, :identify, :alias].each do |s|
             client.send s, :integrations => { :All => true, :Salesforce => false }, :user_id => 1, :group_id => 2, :previous_id => 3, :anonymous_id => 4, :event => "coco barked", :name => "coco"
             message = queue.pop(true)
->>>>>>> 5efdfb7f
             expect(message[:integrations][:All]).to eq(true)
             expect(message[:integrations][:Salesforce]).to eq(false)
           end
